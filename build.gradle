--- conflicted
+++ resolved
@@ -17,11 +17,7 @@
     repositories {
         mavenLocal()
         mavenCentral()
-<<<<<<< HEAD
         // maven { url "https://plugins.gradle.org/m2/" }
-=======
-        maven { url "https://plugins.gradle.org/m2/" }
->>>>>>> a184854e
         maven { url "https://aws.oss.sonatype.org/content/repositories/snapshots" }
         maven { url "https://central.sonatype.com/repository/maven-snapshots/" }
         maven { url "https://artifacts.opensearch.org/snapshots/lucene/" }
@@ -60,11 +56,7 @@
 repositories {
     mavenLocal()
     mavenCentral()
-<<<<<<< HEAD
     // maven { url "https://plugins.gradle.org/m2/" }
-=======
-    maven { url "https://plugins.gradle.org/m2/" }
->>>>>>> a184854e
     maven { url "https://aws.oss.sonatype.org/content/repositories/snapshots" }
     maven { url "https://central.sonatype.com/repository/maven-snapshots/" }
     maven { url "https://artifacts.opensearch.org/snapshots/lucene/" }
